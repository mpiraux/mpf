--- conflicted
+++ resolved
@@ -287,7 +287,6 @@
         return func
     return inner
 
-<<<<<<< HEAD
 def send(role: str, content: dict):
     """ Send files to the specified role
         @param[in]  content: A dictionary whose keys are paths on the host and values the file
@@ -305,10 +304,7 @@
     client[machine_id].push({'_files_to_dump': content}, block=True)
     client[machine_id].execute(_apply_send)
 
-def exec_func(role, function, experiment_values=None, delay=0, ex_ctx={}):
-=======
 def exec_func(role: str, interface: Optional[LinkInterface], function, experiment_values=None, delay=0, ex_ctx={}):
->>>>>>> 6b2d7fa4
     machine_id = roles[role].machine_id
     client[machine_id].push(dict(mpf_log=[], **{f.__name__: f for f in helpers}))
     sleep(delay)
